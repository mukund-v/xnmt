import unittest

import os, shutil, sys

if not any(a.startswith("--settings") for a in sys.argv): sys.argv.insert(1, "--settings=settings.unittest")

import xnmt.xnmt_run_experiments as run
import xnmt.events

class TestRunningConfig(unittest.TestCase):

  def setUp(self):
    xnmt.events.clear()

  def test_component_sharing(self):
    run.main(["test/config/component_sharing.yaml"])

  def test_encoders(self):
    run.main(["test/config/encoders.yaml"])

  def test_forced(self):
    run.main(["test/config/forced.yaml"])

  def test_load_model(self):
    run.main(["test/config/load_model.yaml"])

  def test_multi_task(self):
    run.main(["test/config/multi_task.yaml"])

  def test_preproc(self):
    run.main(["test/config/preproc.yaml"])

  def test_prior_segmenting(self):
    run.main(["test/config/prior_segmenting.yaml"])

  def test_random_search_test_params(self):
    run.main(["test/config/random_search_test_params.yaml"])

  def test_random_search_train_params(self):
    run.main(["test/config/random_search_train_params.yaml"])

  def test_reload(self):
    run.main(["test/config/reload.yaml"])

  def test_reload_exception(self):
    with self.assertRaises(ValueError) as context:
      run.main(["test/config/reload_exception.yaml"])
    self.assertEqual(str(context.exception), 'VanillaLSTMGates: x_t has inconsistent dimension')

  def test_report(self):
    run.main(["test/config/report.yaml"])

  @unittest.expectedFailure # TODO: these tests need to be fixed
  def test_retrieval(self):
    run.main(["test/config/retrieval.yaml"])

  def test_segmenting(self):
    run.main(["test/config/segmenting.yaml"])

  def test_speech(self):
    run.main(["test/config/speech.yaml"])

  def test_standard(self):
    run.main(["test/config/standard.yaml"])

  def test_transformer(self):
    run.main(["test/config/transformer.yaml"])
    
  def test_translator_loss(self):
    run.main(["test/config/translator_loss.yaml"])

<<<<<<< HEAD
  def test_component_sharing(self):
    run.main(["test/config/component_sharing.yaml"])

# Sometimes we want to inspect the output of the test
#  def tearDown(self):
#    if os.path.isdir("test/tmp"):
#      shutil.rmtree("test/tmp")
=======
  def tearDown(self):
    if os.path.isdir("test/tmp"):
      shutil.rmtree("test/tmp")
>>>>>>> 9d00e4ff

if __name__ == "__main__":
  unittest.main()<|MERGE_RESOLUTION|>--- conflicted
+++ resolved
@@ -65,23 +65,13 @@
 
   def test_transformer(self):
     run.main(["test/config/transformer.yaml"])
-    
+
   def test_translator_loss(self):
     run.main(["test/config/translator_loss.yaml"])
 
-<<<<<<< HEAD
-  def test_component_sharing(self):
-    run.main(["test/config/component_sharing.yaml"])
-
-# Sometimes we want to inspect the output of the test
-#  def tearDown(self):
-#    if os.path.isdir("test/tmp"):
-#      shutil.rmtree("test/tmp")
-=======
   def tearDown(self):
     if os.path.isdir("test/tmp"):
       shutil.rmtree("test/tmp")
->>>>>>> 9d00e4ff
 
 if __name__ == "__main__":
   unittest.main()