--- conflicted
+++ resolved
@@ -106,8 +106,6 @@
     attention = self.calc_attention(state)
     I = self.curr_sent.as_tensor()
     return I * attention
-<<<<<<< HEAD
-=======
 
 class BilinearAttender(Attender, Serializable):
   '''
@@ -131,6 +129,7 @@
     self.attention_vecs = []
     self.I = self.curr_sent.as_tensor()
 
+  # TODO(philip30): Please apply masking here
   def calc_attention(self, state):
     Wa = dy.parameter(self.pWa)
     scores = (dy.transpose(state) * Wa) * self.I
@@ -141,4 +140,3 @@
   def calc_context(self, state):
     attention = self.calc_attention(state)
     return self.I * attention
->>>>>>> 9d00e4ff
