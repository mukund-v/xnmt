import numbers
<<<<<<< HEAD
=======
from typing import Optional, Sequence
>>>>>>> 82e6633c

import dynet as dy

from xnmt import param_collections, param_initializers
from xnmt.persistence import serializable_init, Serializable, bare, Ref

class Transform(object):
  """
  A class of transforms that change a dynet expression into another.
  """
  def transform(self, input_expr: dy.Expression) -> dy.Expression:
    raise NotImplementedError('transform() must be implemented in subclasses of Transform')

class Identity(Transform, Serializable):
  """
  Identity transform. For use when you think it might be a better idea to
  not perform a specific transform in a place where you would normally do one.
  """
  yaml_tag = "!Identity"

  def transform(self, input_expr: dy.Expression) -> dy.Expression:
    return input_expr

class Linear(Transform, Serializable):
  """
  Linear projection with optional bias.
  
  Args:
    input_dim: input dimension
    output_dim: hidden dimension
    bias: whether to add a bias
    param_init: how to initialize weight matrices
    bias_init: how to initialize bias vectors
  """
  yaml_tag = "!Linear"

  @serializable_init
  def __init__(self,
<<<<<<< HEAD
               input_dim: numbers.Integral = Ref("exp_global.default_layer_dim"),
               output_dim: numbers.Integral = Ref("exp_global.default_layer_dim"),
               bias: bool = True,
               param_init: param_initializers.ParamInitializer = Ref("exp_global.param_init", default=bare(param_initializers.GlorotInitializer)),
               bias_init: param_initializers.ParamInitializer = Ref("exp_global.bias_init", default=bare(param_initializers.ZeroInitializer))):
=======
               input_dim: int = Ref("exp_global.default_layer_dim"),
               output_dim: int = Ref("exp_global.default_layer_dim"),
               bias: bool=True,
               param_init: param_initializers.ParamInitializer = Ref("exp_global.param_init", default=bare(param_initializers.GlorotInitializer)),
               bias_init: param_initializers.ParamInitializer = Ref("exp_global.bias_init", default=bare(param_initializers.ZeroInitializer))) -> None:
>>>>>>> 82e6633c
    self.bias = bias
    self.input_dim = input_dim
    self.output_dim = output_dim

    model = param_collections.ParamManager.my_params(self)
    self.W1 = model.add_parameters((output_dim, input_dim), init=param_init.initializer((output_dim, input_dim)))
    if self.bias:
      self.b1 = model.add_parameters((output_dim,), init=bias_init.initializer((output_dim,)))

  def transform(self, input_expr: dy.Expression) -> dy.Expression:
    W1 = dy.parameter(self.W1)
    if self.bias:
      b1 = dy.parameter(self.b1)
      return dy.affine_transform([b1, W1, input_expr])
    else:
      return W1 * input_expr

class NonLinear(Transform, Serializable):
  """
  Linear projection with optional bias and non-linearity.
  
  Args:
    input_dim: input dimension
    output_dim: hidden dimension
    bias: whether to add a bias
    activation: One of ``tanh``, ``relu``, ``sigmoid``, ``elu``, ``selu``, ``asinh`` or ``identity``.
    param_init: how to initialize weight matrices
    bias_init: how to initialize bias vectors
  """

  yaml_tag = "!NonLinear"

  @serializable_init
  def __init__(self,
               input_dim: numbers.Integral = Ref("exp_global.default_layer_dim"),
               output_dim: numbers.Integral = Ref("exp_global.default_layer_dim"),
               bias: bool = True,
               activation: str = 'tanh',
               param_init: param_initializers.ParamInitializer = Ref("exp_global.param_init", default=bare(param_initializers.GlorotInitializer)),
<<<<<<< HEAD
               bias_init: param_initializers.ParamInitializer = Ref("exp_global.bias_init", default=bare(param_initializers.ZeroInitializer))):
=======
               bias_init: param_initializers.ParamInitializer = Ref("exp_global.bias_init", default=bare(param_initializers.ZeroInitializer))) -> None:
>>>>>>> 82e6633c
    self.bias = bias
    self.output_dim = output_dim
    self.input_dim = input_dim
    if activation == 'tanh':
      self.activation = dy.tanh
    elif activation == 'relu':
      self.activation = dy.rectify
    elif activation == 'sigmoid':
      self.activation = dy.sigmoid
    elif activation == 'elu':
      self.activation = dy.elu
    elif activation == 'selu':
      self.activation = dy.selu
    elif activation == 'asinh':
      self.activation = dy.asinh
    elif activation == 'identity':
      def identity(x):
        return x
      self.activation = identity
    else:
      raise ValueError('Unknown activation %s' % activation)

    model = param_collections.ParamManager.my_params(self)
    self.W1 = model.add_parameters((self.output_dim, self.input_dim), init=param_init.initializer((self.output_dim, self.input_dim)))
    if self.bias:
      self.b1 = model.add_parameters((self.output_dim,), init=bias_init.initializer((self.output_dim,)))

  def transform(self, input_expr: dy.Expression) -> dy.Expression:
    W1 = dy.parameter(self.W1)
    if self.bias:
      b1 = dy.parameter(self.b1)
      return self.activation(dy.affine_transform([b1, W1, input_expr]))
    else:
      return self.activation(W1 * input_expr)

# TODO: can we come up with a more elegant way to handle things that doesn't require this?
#       currently this is necessary because of this: https://github.com/neulab/xnmt/issues/441#issuecomment-400051066
class AuxNonLinear(NonLinear, Serializable):
  """
  NonLinear with an additional auxiliary input.
  
  Args:
    input_dim: input dimension
    output_dim: hidden dimension
    aux_input_dim: auxiliary input dimension.
<<<<<<< HEAD
                   The actual input dimension is aux_input_dim + input_dim. This is useful
                  for when you want to do something like input feeding.
=======
                         The actual input dimension is aux_input_dim + input_dim. This is useful
                         for when you want to do something like input feeding.
>>>>>>> 82e6633c
    bias: whether to add a bias
    activation: One of ``tanh``, ``relu``, ``sigmoid``, ``elu``, ``selu``, ``asinh`` or ``identity``.
    param_init: how to initialize weight matrices
    bias_init: how to initialize bias vectors
  """

  yaml_tag = "!AuxNonLinear"

  @serializable_init
  def __init__(self,
               input_dim: numbers.Integral = Ref("exp_global.default_layer_dim"),
               output_dim: numbers.Integral = Ref("exp_global.default_layer_dim"),
               aux_input_dim: numbers.Integral = Ref("exp_global.default_layer_dim"),
               bias: bool = True,
               activation: str = 'tanh',
               param_init: param_initializers.ParamInitializer = Ref("exp_global.param_init", default=bare(param_initializers.GlorotInitializer)),
<<<<<<< HEAD
               bias_init: param_initializers.ParamInitializer = Ref("exp_global.bias_init", default=bare(param_initializers.ZeroInitializer))):
=======
               bias_init: param_initializers.ParamInitializer = Ref("exp_global.bias_init", default=bare(param_initializers.ZeroInitializer))) -> None:
>>>>>>> 82e6633c
    original_input_dim = input_dim
    input_dim += aux_input_dim
    super().__init__(
      input_dim=input_dim,
      output_dim=output_dim,
      bias=bias,
      activation=activation,
      param_init=param_init,
      bias_init=bias_init
    )
    self.save_processed_arg("input_dim", original_input_dim)

class MLP(Transform, Serializable):
  """
  A multi-layer perceptron. Defined as one or more NonLinear transforms of equal hidden
  dimension and type, then a Linear transform to the output dimension.
  """
  yaml_tag = "!MLP"

  @serializable_init
  def __init__(self,
               input_dim: numbers.Integral = Ref("exp_global.default_layer_dim"),
               hidden_dim: numbers.Integral = Ref("exp_global.default_layer_dim"),
               output_dim: numbers.Integral = Ref("exp_global.default_layer_dim"),
               bias: bool = True,
               activation: str = 'tanh',
               hidden_layers: numbers.Integral = 1,
               param_init: param_initializers.ParamInitializer = Ref("exp_global.param_init", default=bare(param_initializers.GlorotInitializer)),
<<<<<<< HEAD
               bias_init: param_initializers.ParamInitializer = Ref("exp_global.bias_init", default=bare(param_initializers.ZeroInitializer))):
    self.layers = []
    if hidden_layers > 0:
      self.layers = [NonLinear(input_dim=input_dim, output_dim=hidden_dim, bias=bias, activation=activation, param_init=param_init, bias_init=bias_init)]
      self.layers += [NonLinear(input_dim=hidden_dim, output_dim=hidden_dim, bias=bias, activation=activation, param_init=param_init, bias_init=bias_init) for _ in range(1,hidden_layers)]
    self.layers += [Linear(input_dim=hidden_dim, output_dim=output_dim, bias=bias, param_init=param_init, bias_init=bias_init)]
=======
               bias_init: param_initializers.ParamInitializer = Ref("exp_global.bias_init", default=bare(param_initializers.ZeroInitializer)),
               layers: Optional[Sequence[Transform]] = None) -> None:
    self.layers = self.add_serializable_component("layers",
                                                  layers,
                                                  lambda: MLP._create_layers(num_layers=hidden_layers,
                                                                             input_dim=input_dim,
                                                                             hidden_dim=hidden_dim,
                                                                             output_dim=output_dim,
                                                                             bias=bias,
                                                                             activation=activation,
                                                                             param_init=param_init,
                                                                             bias_init=bias_init))

  @staticmethod
  def _create_layers(num_layers: numbers.Integral, input_dim: numbers.Integral, hidden_dim: numbers.Integral,
                     output_dim: numbers.Integral, bias: bool, activation: str,
                     param_init: param_initializers.ParamInitializer, bias_init: param_initializers.ParamInitializer) \
          -> Sequence[Transform]:
    layers = []
    if num_layers > 0:
      layers = [NonLinear(input_dim=input_dim, output_dim=hidden_dim, bias=bias, activation=activation,
                          param_init=param_init, bias_init=bias_init)]
      layers += [NonLinear(input_dim=hidden_dim, output_dim=hidden_dim, bias=bias, activation=activation,
                           param_init=param_init, bias_init=bias_init) for _ in range(1, num_layers)]
    layers += [Linear(input_dim=hidden_dim if num_layers>0 else input_dim,
                      output_dim=output_dim,
                      bias=bias,
                      param_init=param_init,
                      bias_init=bias_init)]
    return layers
>>>>>>> 82e6633c

  def transform(self, expr: dy.Expression) -> dy.Expression:
    for layer in self.layers:
      expr = layer.transform(expr)
    return expr


class Cwise(Transform, Serializable):
  """
  A component-wise transformation that can be an arbitrary unary DyNet operation.

  Args:
    op: arbitrary unary DyNet node
  """
  yaml_tag = "!Cwise"
  @serializable_init
  def __init__(self, op: str = "rectify") -> None:
    self.op = getattr(dy, op, None)
    if not self.op:
      raise ValueError(f"DyNet does not have an operation '{op}'.")

  def transform(self, input_expr: dy.Expression) -> dy.Expression:
    return self.op(input_expr)<|MERGE_RESOLUTION|>--- conflicted
+++ resolved
@@ -1,8 +1,5 @@
 import numbers
-<<<<<<< HEAD
-=======
 from typing import Optional, Sequence
->>>>>>> 82e6633c
 
 import dynet as dy
 
@@ -41,19 +38,11 @@
 
   @serializable_init
   def __init__(self,
-<<<<<<< HEAD
-               input_dim: numbers.Integral = Ref("exp_global.default_layer_dim"),
-               output_dim: numbers.Integral = Ref("exp_global.default_layer_dim"),
-               bias: bool = True,
-               param_init: param_initializers.ParamInitializer = Ref("exp_global.param_init", default=bare(param_initializers.GlorotInitializer)),
-               bias_init: param_initializers.ParamInitializer = Ref("exp_global.bias_init", default=bare(param_initializers.ZeroInitializer))):
-=======
-               input_dim: int = Ref("exp_global.default_layer_dim"),
-               output_dim: int = Ref("exp_global.default_layer_dim"),
+               input_dim: numbers.Integral = Ref("exp_global.default_layer_dim"),
+               output_dim: numbers.Integral = Ref("exp_global.default_layer_dim"),
                bias: bool=True,
                param_init: param_initializers.ParamInitializer = Ref("exp_global.param_init", default=bare(param_initializers.GlorotInitializer)),
                bias_init: param_initializers.ParamInitializer = Ref("exp_global.bias_init", default=bare(param_initializers.ZeroInitializer))) -> None:
->>>>>>> 82e6633c
     self.bias = bias
     self.input_dim = input_dim
     self.output_dim = output_dim
@@ -93,11 +82,7 @@
                bias: bool = True,
                activation: str = 'tanh',
                param_init: param_initializers.ParamInitializer = Ref("exp_global.param_init", default=bare(param_initializers.GlorotInitializer)),
-<<<<<<< HEAD
-               bias_init: param_initializers.ParamInitializer = Ref("exp_global.bias_init", default=bare(param_initializers.ZeroInitializer))):
-=======
                bias_init: param_initializers.ParamInitializer = Ref("exp_global.bias_init", default=bare(param_initializers.ZeroInitializer))) -> None:
->>>>>>> 82e6633c
     self.bias = bias
     self.output_dim = output_dim
     self.input_dim = input_dim
@@ -143,13 +128,8 @@
     input_dim: input dimension
     output_dim: hidden dimension
     aux_input_dim: auxiliary input dimension.
-<<<<<<< HEAD
-                   The actual input dimension is aux_input_dim + input_dim. This is useful
-                  for when you want to do something like input feeding.
-=======
-                         The actual input dimension is aux_input_dim + input_dim. This is useful
-                         for when you want to do something like input feeding.
->>>>>>> 82e6633c
+                   The actual input dimension is aux_input_dim + input_dim.
+                   This is useful for when you want to do something like input feeding.
     bias: whether to add a bias
     activation: One of ``tanh``, ``relu``, ``sigmoid``, ``elu``, ``selu``, ``asinh`` or ``identity``.
     param_init: how to initialize weight matrices
@@ -166,11 +146,7 @@
                bias: bool = True,
                activation: str = 'tanh',
                param_init: param_initializers.ParamInitializer = Ref("exp_global.param_init", default=bare(param_initializers.GlorotInitializer)),
-<<<<<<< HEAD
-               bias_init: param_initializers.ParamInitializer = Ref("exp_global.bias_init", default=bare(param_initializers.ZeroInitializer))):
-=======
                bias_init: param_initializers.ParamInitializer = Ref("exp_global.bias_init", default=bare(param_initializers.ZeroInitializer))) -> None:
->>>>>>> 82e6633c
     original_input_dim = input_dim
     input_dim += aux_input_dim
     super().__init__(
@@ -199,14 +175,6 @@
                activation: str = 'tanh',
                hidden_layers: numbers.Integral = 1,
                param_init: param_initializers.ParamInitializer = Ref("exp_global.param_init", default=bare(param_initializers.GlorotInitializer)),
-<<<<<<< HEAD
-               bias_init: param_initializers.ParamInitializer = Ref("exp_global.bias_init", default=bare(param_initializers.ZeroInitializer))):
-    self.layers = []
-    if hidden_layers > 0:
-      self.layers = [NonLinear(input_dim=input_dim, output_dim=hidden_dim, bias=bias, activation=activation, param_init=param_init, bias_init=bias_init)]
-      self.layers += [NonLinear(input_dim=hidden_dim, output_dim=hidden_dim, bias=bias, activation=activation, param_init=param_init, bias_init=bias_init) for _ in range(1,hidden_layers)]
-    self.layers += [Linear(input_dim=hidden_dim, output_dim=output_dim, bias=bias, param_init=param_init, bias_init=bias_init)]
-=======
                bias_init: param_initializers.ParamInitializer = Ref("exp_global.bias_init", default=bare(param_initializers.ZeroInitializer)),
                layers: Optional[Sequence[Transform]] = None) -> None:
     self.layers = self.add_serializable_component("layers",
@@ -237,7 +205,6 @@
                       param_init=param_init,
                       bias_init=bias_init)]
     return layers
->>>>>>> 82e6633c
 
   def transform(self, expr: dy.Expression) -> dy.Expression:
     for layer in self.layers:
